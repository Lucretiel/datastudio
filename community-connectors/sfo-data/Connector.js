/** @const */
var CUSTOM_CONFIG = [
<<<<<<< HEAD
    {
      "type": "INFO",
      "name": "instructions",
      "text": "Click connect to continue"
    }
=======
  // blank because I don't need custom config
>>>>>>> a16813af
];

/** @const */
var LOG_ENABLED = false;

/** @const */
var AUTH_TYPE = 'none';

/**
 * Constructor for creating a Connector.
 */
function Connector() {
  AbstractConnector.call(this, CUSTOM_CONFIG, LOG_ENABLED, AUTH_TYPE);
}

Connector.prototype = Object.create(AbstractConnector.prototype);
Connector.prototype.constructor = Connector;

/**
 * Validates config parameters and provides missing values.
 *
 * @param {Object} request - The request passed to `AbstractConnector.getData(request)`.
 * @return {Object} Updated Config parameters.
 */
Connector.prototype.validateConfig = function(request) {
  return request;
};

/**
 * This checks whether the current user is an admin user of the AbstractConnector.
 *
 * @return {boolean} Returns true if the current authenticated user at the time
 * of function execution is an admin user of the AbstractConnector. If the function is
 * omitted or if it returns false, then the current user will not be considered
 * an admin user of the AbstractConnector.
 */
Connector.prototype.isAdminUser = function() {
  return false;
};

/**
 * Returns the tabular data for the given request.
 *
 * @param {Object} request - Data request parameters.
 * @return {Object} Contains the schema and data for the given request.
 */
Connector.prototype.getData = function(request) {
  this.validateConfig(request);
  var dataSchema = this.getDataSchema(request);
  
  // get the APP token from script properties
  var scriptProps = PropertiesService.getScriptProperties();
  var APP_TOKEN = scriptProps.getProperty('APP_TOKEN');

  var url = 'https://data.sfgov.org/resource/rptz-7xyh.json?$limit=50000&$$app_token='+APP_TOKEN;

  var response = JSON.parse(this.fetch(url));
  var data = [];
  response.forEach(function(row) {
    var values = [];

    dataSchema.forEach(function(field) {
      if (field.name in row) {
        values.push(row[field.name]);
      } else {
        values.push('');
      }
    }); // end of dataSchema forEach
    data.push({
      values: values,
    });
  }); // end of response forEach

  var results = {schema: dataSchema, rows: data};
  return results;
};

var module = module || {};
module.exports = Connector;<|MERGE_RESOLUTION|>--- conflicted
+++ resolved
@@ -1,14 +1,10 @@
 /** @const */
 var CUSTOM_CONFIG = [
-<<<<<<< HEAD
     {
       "type": "INFO",
       "name": "instructions",
       "text": "Click connect to continue"
     }
-=======
-  // blank because I don't need custom config
->>>>>>> a16813af
 ];
 
 /** @const */
